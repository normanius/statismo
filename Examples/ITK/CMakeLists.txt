cmake_minimum_required(VERSION 2.6)

project(ssm_itk)

find_package(ITK 4.1 REQUIRED)
include (${ITK_USE_FILE})

if(MSVC11) #i.e. Visual Studio 2012
  # Fix for VS2012 that has _VARIADIC_MAX set to 5. Don't set too high because it increases compiler memory usage / compile-time.
  add_definitions( -D_VARIADIC_MAX=10 )
  # Fix for another VS2012 problem: not all TR1 options are automatically detected, therefore we force them here.
  add_definitions( -D BOOST_HAS_TR1 )
  add_definitions( -D BOOST_NO_0X_HDR_INITIALIZER_LIST )
endif()

set(ITK_STATISTICAL_MODEL_INCLUDE_DIR ${STATISMO_ROOT_DIR}/ITKstatismo)

file(GLOB INCLUDE_FILES *.h)
file(GLOB SOURCE_FILES  *.txx )

# ITK comes with its own version of HDF5. As we want to use the version that comes with ITK,
# we have to find the directories where the include files are located and set the inlcude dir accordingly
find_path(ITK_HDF5_INCLUDE_DIR hdf5.h PATHS ${ITK_INCLUDE_DIRS} PATH_SUFFIXES itkhdf5 itkhdf5/cpp )
find_path(ITK_HDF5_INCLUDE_DIR_CPP H5Cpp.h PATHS ${ITK_INCLUDE_DIRS} PATH_SUFFIXES itkhdf5 itkhdf5/cpp )

include_directories(
  ${STATISMO_ROOT_DIR}
  ${STATISMO_ROOT_DIR}/statismo_ITK
  ${STATISMO_INCLUDE_DIR}
<<<<<<< HEAD
 ${STATISMO_ROOT_DIR}/Representers/ITK
=======
  ${ITK_INCLUDE_DIRS}
  ${ITK_HDF5_INCLUDE_DIR}
  ${ITK_HDF5_INCLUDE_DIR_CPP}
  ${STATISMO_ROOT_DIR}/Representers/ITK
>>>>>>> eca3ecf1
)


link_directories( ${ITK_LIBRARY_DIRS} ${STATISMO_LIBRARY_DIR} )

add_executable (itkBuildDeformationModel buildDeformationModel.cpp
	${SOURCE_FILES}
	${INCLUDE_FILES}
)

target_link_libraries (itkBuildDeformationModel ${ITK_LIBRARIES})

add_executable (itkDeformationModelFitting deformationModelFitting.cpp
	${SOURCE_FILES}
	${INCLUDE_FILES}
)

target_link_libraries (itkDeformationModelFitting   ${ITK_LIBRARIES})

add_executable (itkBuildShapeModel buildShapeModel.cpp
	${SOURCE_FILES}
	${INCLUDE_FILES}
)

target_link_libraries (itkBuildShapeModel ${ITK_LIBRARIES} )

add_executable (itkBuildShapeModel_75pcvar buildShapeModel_75pcvar.cpp
	${SOURCE_FILES}
	${INCLUDE_FILES}
)

target_link_libraries (itkBuildShapeModel_75pcvar ${ITK_LIBRARIES} )

add_executable (itkBuildGaussianProcessDeformationModel buildGaussianProcessDeformationModel.cpp
	${SOURCE_FILES}
	${INCLUDE_FILES}
)

target_link_libraries (itkBuildGaussianProcessDeformationModel ${ITK_LIBRARIES} )

add_executable (itkShapeModelFitting shapeModelFitting.cpp
	${SOURCE_FILES}
	${INCLUDE_FILES}
)

target_link_libraries (itkShapeModelFitting  ${ITK_LIBRARIES})

add_executable (itkLandmarkConstrainedShapeModelFitting landmarkConstrainedShapeModelFitting.cpp
	${SOURCE_FILES}
	${INCLUDE_FILES}
)

target_link_libraries (itkLandmarkConstrainedShapeModelFitting  ${ITK_LIBRARIES})




add_executable(itkLowRankGaussianProcessImageToImageRegistration lowRankGaussianProcessImageToImageRegistration.cpp
        ${SOURCE_FILES}
        ${INCLUDE_FILES}
)

target_link_libraries (itkLowRankGaussianProcessImageToImageRegistration  ${ITK_LIBRARIES})

add_executable(itkSimpleGaussianProcessImageToImageRegistration simpleGaussianProcessImageToImageRegistration.cpp
        ${SOURCE_FILES}
        ${INCLUDE_FILES}
)

target_link_libraries (itkSimpleGaussianProcessImageToImageRegistration  ${ITK_LIBRARIES})

install(TARGETS
itkBuildDeformationModel
itkDeformationModelFitting
itkBuildShapeModel
itkBuildShapeModel_75pcvar
itkShapeModelFitting
itkLandmarkConstrainedShapeModelFitting
itkBuildGaussianProcessDeformationModel
itkLowRankGaussianProcessImageToImageRegistration
itkSimpleGaussianProcessImageToImageRegistration
RUNTIME DESTINATION bin)
install(PROGRAMS runITKExamples.sh DESTINATION  bin)<|MERGE_RESOLUTION|>--- conflicted
+++ resolved
@@ -27,14 +27,10 @@
   ${STATISMO_ROOT_DIR}
   ${STATISMO_ROOT_DIR}/statismo_ITK
   ${STATISMO_INCLUDE_DIR}
-<<<<<<< HEAD
- ${STATISMO_ROOT_DIR}/Representers/ITK
-=======
   ${ITK_INCLUDE_DIRS}
   ${ITK_HDF5_INCLUDE_DIR}
   ${ITK_HDF5_INCLUDE_DIR_CPP}
   ${STATISMO_ROOT_DIR}/Representers/ITK
->>>>>>> eca3ecf1
 )
 
 
