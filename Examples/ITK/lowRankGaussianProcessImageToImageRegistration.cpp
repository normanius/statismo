/*
 * This file is part of the statismo library.
 *
 * Author: Christoph Jud (christoph.jud@unibas.ch)
 *
 * Copyright (c) 2011 University of Basel
 * All rights reserved.
 *
 * Redistribution and use in source and binary forms, with or without
 * modification, are permitted provided that the following conditions
 * are met:
 *
 * Redistributions of source code must retain the above copyright notice,
 * this list of conditions and the following disclaimer.
 *
 * Redistributions in binary form must reproduce the above copyright
 * notice, this list of conditions and the following disclaimer in the
 * documentation and/or other materials provided with the distribution.
 *
 * Neither the name of the project's author nor the names of its
 * contributors may be used to endorse or promote products derived from
 * this software without specific prior written permission.
 *
 * THIS SOFTWARE IS PROVIDED BY THE COPYRIGHT HOLDERS AND CONTRIBUTORS
 * "AS IS" AND ANY EXPRESS OR IMPLIED WARRANTIES, INCLUDING, BUT NOT
 * LIMITED TO, THE IMPLIED WARRANTIES OF MERCHANTABILITY AND FITNESS
 * FOR A PARTICULAR PURPOSE ARE DISCLAIMED. IN NO EVENT SHALL THE COPYRIGHT
 * HOLDER OR CONTRIBUTORS BE LIABLE FOR ANY DIRECT, INDIRECT, INCIDENTAL,
 * SPECIAL, EXEMPLARY, OR CONSEQUENTIAL DAMAGES (INCLUDING, BUT NOT LIMITED
 * TO, PROCUREMENT OF SUBSTITUTE GOODS OR SERVICES; LOSS OF USE, DATA, OR
 * PROFITS; OR BUSINESS INTERRUPTION) HOWEVER CAUSED AND ON ANY THEORY OF
 * LIABILITY, WHETHER IN CONTRACT, STRICT LIABILITY, OR TORT (INCLUDING
 * NEGLIGENCE OR OTHERWISE) ARISING IN ANY WAY OUT OF THE USE OF THIS
 * SOFTWARE, EVEN IF ADVISED OF THE POSSIBILITY OF SUCH DAMAGE.
 * 
 * 
 *
 *  This example is to illustrate the full functionality of the Gaussian Process registration using statismo.
 *  It can perform a registration of 2D and 3D images. Optionally, landmarks can be provided, which should be matched in the final
 *  registration result.
 *
 * Usage:
 * 
 * (without landmarks)
 * ./bin/itkLowRankGaussianProcessImageToImageRegistration share/data/hand_images/hand-1.vtk share/data/hand_images/hand-2.vtk /tmp/registered.vtk /tmp/deformationfield.vtk MeanSquares 70 100 100 100
 *
 * (including landmarks)
 * ./bin/itkLowRankGaussianProcessImageToImageRegistration share/data/hand_images/hand-1.vtk share/data/hand_landmarks/hand-1.fcsv share/data/hand_images/hand-2.vtk share/data/hand_landmarks/hand-2.fcsv /tmp/registered.vtk /tmp/deformationfield.vtk MeanSquares 70 100 0.1 100 100
 * 
 */


#include "itkStandardImageRepresenter.h"
#include "statismo_ITK/itkStatisticalModel.h"
#include "statismo_ITK/itkLowRankGPModelBuilder.h"
#include "statismo_ITK/itkPosteriorModelBuilder.h"
#include "statismo_ITK/itkDataManager.h"
#include "statismo_ITK/itkInterpolatingStatisticalDeformationModelTransform.h"
#include "itkMeanSquaresImageToImageMetric.h"
#include "itkNormalizedCorrelationImageToImageMetric.h"
#include "itkLBFGSOptimizer.h"
#include "itkLinearInterpolateImageFunction.h"
#include "itkImageRegistrationMethod.h"
#include "itkWarpImageFilter.h"
#include "itkImageFileReader.h"
#include "itkImageFileWriter.h"
#include "itkCommand.h"
#include "itkImage.h"

#include "itkDirectory.h"
#include <sys/types.h>
#include <errno.h>
#include <iostream>
#include <iomanip>
#include <string>



/**
 * A scalar valued gaussian kernel.
 */
template <class TPoint>
class GaussianKernel: public statismo::ScalarValuedKernel<TPoint>{
public:
	typedef typename  TPoint::CoordRepType CoordRepType;
	typedef vnl_vector<CoordRepType> VectorType;

	GaussianKernel(double sigma) : m_sigma(sigma), m_sigma2(sigma * sigma) {}

	inline double operator()(const TPoint& x, const TPoint& y) const {
		VectorType xv = x.GetVnlVector();
		VectorType yv = y.GetVnlVector();

		VectorType r = yv - xv;
		return exp(dot_product(r, r) / m_sigma2);
	}

	std::string GetKernelInfo() const {
		std::ostringstream os;
		os << "GaussianKernel(" << m_sigma << ")";
		return os.str();
	}

private:

	double m_sigma;
	double m_sigma2;
};



/*
 * Build a low-rank Gaussian process model using a Gaussian kernel function
 * 
 * Input:
 *  - Filename to reference image
 *  - Kernel parameter sigma of Gaussian kernel
 *  - Kernel parameter scale of Gaussian kernel
 *  - Number of basis functions to be approximated
 *  
 * Output:
 *  - Smartpointer on a (statismo) statistical model.
 *  
 *  - The composition of different kernel functions can be even more complicated. For example
 *    a linear combination of different kernel functions is again a kernel function and thus
 *    can be handled by the LowRankGPModelBuilder.
 */
template <class TRepresenter, class TImage, class TStatisticalModel>
typename TStatisticalModel::Pointer buildLowRankGPModel(const char* referenceFilename, double gaussianKernelSigma, double gaussianKernelScale, unsigned numberOfBasisFunctions) {

	typedef itk::LowRankGPModelBuilder<TImage> ModelBuilderType;
    typedef std::vector<std::string> StringVectorType;
	typedef itk::ImageFileReader<TImage> ImageFileReaderType;
<<<<<<< HEAD
    typename TRepresenter::Pointer representer = TRepresenter::New();
=======
	typedef typename TImage::PointType PointType;

	std::cout << "Building low-rank Gaussian process deformation model... " << std::flush;
>>>>>>> 65dd8b5a

    // we take an arbitrary dataset as the reference, as they have all the same resolution anyway
	typename ImageFileReaderType::Pointer referenceReader = ImageFileReaderType::New();
	referenceReader->SetFileName(referenceFilename);
	referenceReader->Update();

    representer->SetReference(referenceReader->GetOutput());

<<<<<<< HEAD
	const statismo::GaussianKernel<TImage> gk = statismo::GaussianKernel<TImage>(representer, gaussianKernelSigma); // a Gaussian kernel with sigma=gaussianKernelSigma
	// make the kernel matrix valued and scale it by a factor of 100
	const statismo::MatrixValuedKernel<TImage>& mvGk = statismo::UncorrelatedMatrixValuedKernel<TImage>(&gk, representer->GetDimensions());
	const statismo::MatrixValuedKernel<TImage>& scaledGk = statismo::ScaledKernel<TImage>(&mvGk, gaussianKernelScale); // apply Gaussian scale parameter
=======
	const GaussianKernel<PointType> gk = GaussianKernel<PointType>(gaussianKernelSigma); // a Gaussian kernel with sigma=gaussianKernelSigma
	// make the kernel matrix valued and scale it by a factor of 100
	const statismo::MatrixValuedKernel<PointType>& mvGk = statismo::UncorrelatedMatrixValuedKernel<PointType>(&gk, representer->GetDimensions());
	const statismo::MatrixValuedKernel<PointType>& scaledGk = statismo::ScaledKernel<PointType>(&mvGk, gaussianKernelScale); // apply Gaussian scale parameter
>>>>>>> 65dd8b5a

    typename ModelBuilderType::Pointer gpModelBuilder = ModelBuilderType::New();
    gpModelBuilder->SetRepresenter(representer);
    typename TStatisticalModel::Pointer model = gpModelBuilder->BuildNewZeroMeanModel(scaledGk, numberOfBasisFunctions); // number of basis functions
    
    std::cout << "[done]" << std::endl;
    return model;
}


/*
 * Landmark file reader function.
 * 
 * Format for n landmark points
 * x0 y0 z0\n
 * x1 y1 z1\n
 * ...
 * xi yi zi\n
 * ...
 * xn yn zn\n
 * 
 * Input:
 *  - std::string landmarkFilename		-> Filename of landmark file.
 *  
 * Output:
 *  - std::vector<TPointType>			-> A standard vector of points.
 *  
 * Comment:
 * 	- Template parameter TPointType is a statismo StatisticalModelType::PointType e.g. itk::Point<float, 3>
 */
template<class TPointType, unsigned int VImageDimension>
typename std::vector<TPointType> ReadLandmarkFile(std::string landmarkFilename){
	std::vector<TPointType> pointVector;
	
	const unsigned int x=0, y=1, z=2;
	double p[3];
	
	std::ifstream infile;
	infile.open( landmarkFilename.c_str() ); // ASCII mode
	std::string line;
	while(std::getline(infile, line)){	
		std::stringstream line_stream(line);
		if(!(line_stream >> p[x] && line_stream >> p[y] && line_stream >> p[z])){
			std::stringstream error_message;
			error_message << "ReadLandmarkFile: landmark file is corrupt (filename " << landmarkFilename << ")." << std::endl;
			throw error_message.str();
		}

		TPointType point;
		for(unsigned i=0; i<VImageDimension; i++){
			point[i] = p[i]; 
		}
		pointVector.push_back(point);
	}
	infile.close();

	return pointVector;
}


/*
 * Build a partially fixed model.
 * 
 * The original model is constrainted on the landmarks displacements.
 * 
 * Input:
 *  - Original model.
 *  - Filename of the reference landmark file.
 *  - Filename of the target landmark file.
 *  - Landmark uncertainty.
 * 
 * Output:
 *  - Smartpointer on the constrainted model.
 *  
 * Comment:
 *  - The noise on the landmark measurements is modeled as mean free isotropic Gaussian where
 *    variance parameter is set by  landmarkUncertainty.
 */

template <class TImage, class TStatisticalModel, unsigned int VImageDimension>
typename TStatisticalModel::Pointer constrainModel(typename TStatisticalModel::Pointer model, std::string referenceLandmarkFilename, std::string targetLandmarkFilename, double landmarkUncertainty) {
	typedef typename itk::PosteriorModelBuilder<TImage> PosteriorModelBuilderType;
	
	typename TStatisticalModel::PointValueListType constraints;
	
	std::vector<typename TStatisticalModel::PointType> referencePointVector = ReadLandmarkFile<typename TStatisticalModel::PointType, VImageDimension>(referenceLandmarkFilename);
	std::vector<typename TStatisticalModel::PointType> targetPointVector = ReadLandmarkFile<typename TStatisticalModel::PointType, VImageDimension>(targetLandmarkFilename);
	assert(referencePointVector.size()!=targetPointVector.size());
	
	for(unsigned i=0; i<referencePointVector.size(); i++){
		typename TImage::PixelType displacement;
		for(unsigned d=0; d<VImageDimension; d++){
			displacement[d] = referencePointVector[i][d] - targetPointVector[i][d];
		}
		
		typename TStatisticalModel::PointValuePairType pointValue(targetPointVector[i], displacement);
		constraints.push_back(pointValue);
	}

	typename PosteriorModelBuilderType::Pointer pfmb = PosteriorModelBuilderType::New();
	typename TStatisticalModel::Pointer constraintModel = pfmb->BuildNewModelFromModel(model.GetPointer(), constraints, landmarkUncertainty);
	
	return constraintModel;
}

/*
 * Iteration observer of the registration
 */
class IterationStatusObserver : public itk::Command{
public:
	typedef  IterationStatusObserver   Self;
	typedef  itk::Command             Superclass;
	typedef  itk::SmartPointer<Self>  Pointer;

	itkNewMacro( Self );

	typedef itk::LBFGSOptimizer    OptimizerType;
	typedef const OptimizerType                     *OptimizerPointer;

	void Execute(itk::Object *caller, const itk::EventObject & event){
		Execute( (const itk::Object *)caller, event);
	}

	void Execute(const itk::Object * object, const itk::EventObject & event){
		OptimizerPointer optimizer = dynamic_cast< OptimizerPointer >( object );
		if( ! itk::IterationEvent().CheckEvent( &event ) ){
			return;
		}

		std::cout << "Iteration: " << ++m_iter_no ;
		std::cout << "; Value: " << optimizer->GetCachedValue();
		std::cout << "; Current Parameters: " << optimizer->GetCachedCurrentPosition() << std::endl;
	}

protected:
	IterationStatusObserver(): m_iter_no(0) {};
	virtual ~IterationStatusObserver(){};

private:
	int m_iter_no;
};


/*
 * Image to image registration method using a statismo statistical model.
 * 
 * The standard parametric registration framework of ITK is used for registration, where
 * the transform is a InterpolatingStatisticalDeformationModelTransform.
 * 
 * Input:
 *  - Filename of reference image.
 *  - Filename of target image.
 *  - Smartpointer to the statistical model.
 *  - Filename where the resulting deformation field is written ("" = disabled).
 *  - Maximum number of iteration performed by the optimizer.
 *  
 * Output:
 *  - TImage::Pointer		-> The registered image (reference image warped by the deformation field).
 */

template<class TImage, class TVectorImage, class TStatisticalModel, class TMetric, unsigned int VImageDimension>
typename TImage::Pointer modelBasedImageToImageRegistration(std::string referenceFilename,
																						std::string targetFilename,
																						typename TStatisticalModel::Pointer model,
																						std::string outputDfFilename,
																						unsigned numberOfIterations){


	typedef itk::ImageFileReader<TImage> ImageReaderType;
	typedef itk::InterpolatingStatisticalDeformationModelTransform<TVectorImage, double, VImageDimension> TransformType;
	typedef itk::LBFGSOptimizer OptimizerType;
	typedef itk::ImageRegistrationMethod<TImage, TImage> RegistrationFilterType;
	typedef itk::WarpImageFilter< TImage, TImage, TVectorImage > WarperType;
	typedef itk::LinearInterpolateImageFunction< TImage, double > InterpolatorType;
	
	typename ImageReaderType::Pointer referenceReader = ImageReaderType::New();
	referenceReader->SetFileName(referenceFilename.c_str());
	referenceReader->Update();
	typename TImage::Pointer referenceImage = referenceReader->GetOutput();
	referenceImage->Update();

	typename ImageReaderType::Pointer targetReader = ImageReaderType::New();
	targetReader->SetFileName(targetFilename.c_str());
	targetReader->Update();
	typename TImage::Pointer targetImage = targetReader->GetOutput();
	targetImage->Update();

	// do the fitting
	typename TransformType::Pointer transform = TransformType::New();
	transform->SetStatisticalModel(model);
	transform->SetIdentity();

	// Setting up the fitting
	OptimizerType::Pointer optimizer = OptimizerType::New();
	optimizer->MinimizeOn();
	optimizer->SetMaximumNumberOfFunctionEvaluations(numberOfIterations);

	typedef  IterationStatusObserver ObserverType;
	ObserverType::Pointer observer = ObserverType::New();
	optimizer->AddObserver( itk::IterationEvent(), observer );

	typename TMetric::Pointer metric = TMetric::New();
	typename InterpolatorType::Pointer interpolator = InterpolatorType::New();

	typename RegistrationFilterType::Pointer registration = RegistrationFilterType::New();
	registration->SetInitialTransformParameters(transform->GetParameters());
	registration->SetMetric(metric);
	registration->SetOptimizer(   optimizer   );
	registration->SetTransform(   transform );
	registration->SetInterpolator( interpolator );
	registration->SetFixedImage( targetImage );
	registration->SetFixedImageRegion(targetImage->GetBufferedRegion() );
	registration->SetMovingImage( referenceImage );

	try {
		std::cout << "Performing registration... " << std::flush;
		registration->Update();
		std::cout << "[done]" << std::endl;

	} catch ( itk::ExceptionObject& o ) {
		std::cout << "caught exception " << o << std::endl;
	}

	typename TVectorImage::Pointer df = model->DrawSample(transform->GetCoefficients());

	// write deformation field
	if(outputDfFilename.size()>0){
		typename itk::ImageFileWriter<TVectorImage>::Pointer df_writer = itk::ImageFileWriter<TVectorImage>::New();
		df_writer->SetFileName(outputDfFilename);
		df_writer->SetInput(df);
		df_writer->Update();
	}

	
	// warp reference
	std::cout << "Warping reference... " << std::flush;
	typename WarperType::Pointer warper = WarperType::New();
	warper->SetInput(referenceImage  );
	warper->SetInterpolator( interpolator );
	warper->SetOutputSpacing( targetImage->GetSpacing() );
	warper->SetOutputOrigin( targetImage->GetOrigin() );
	warper->SetOutputDirection( targetImage->GetDirection() );
	warper->SetDisplacementField( df );
	warper->Update();
	std::cout << "[done]" << std::endl;

	return warper->GetOutput();
}

/*
 * Performes the image to image registration:
 *  1.	low-rank approximation of the Gaussian process prior
 *  2.	constraining the low-rank model on landmark displacements (if landmarks are defined)
 *  3.	performe the model based image to image registration
 *  4.	write the result on the hdd
 *  
 * Input:
 *  referenceFilename			-> Filename of reference image.
 *  referenceLandmarkFilename	-> Filename of reference landmark file ("" = disabled).
 *  targetFilename			-> Filename of target image.
 *  targetLandmarkFilename	-> Filename of target landmark file ("" = disabled).
 *  gaussianKernelSigma			-> Kernel parameter of Gaussian kernel.
 *  gaussianKernelScale			-> Kernel parameter of Gaussian kernel.
 *  landmarkUncertainty			-> Noise parameter to model uncertainty on the landmarks.
 *  similarityMetric			-> Similarity metric for the performance measure in the optimization.
 *  outputFilename			-> Filename of the resulting registration to be written to ("" = disabled).
 *  outputDfFilename			-> Filename of the resulting deformation field to be written to.
 *  numberOfBasisFunctions		-> Number of basis function used in the low-rank approximation.
 *  numberOfIterations			-> Maximum number of iterations to perform in the optimization.
 */
template<class PixelType, unsigned int VImageDimension>
void runImageToImageRegistration(std::string referenceFilename, 
									std::string referenceLandmarkFilename, 
									std::string targetFilename, 
									std::string targetLandmarkFilename, 
									double gaussianKernelSigma, 
									double gaussianKernelScale,
									double landmarkUncertainty,
									std::string similarityMetric, 
									std::string outputFilename, 
									std::string outputDfFilename,
									unsigned numberOfBasisFunctions,
									unsigned numberOfIterations){
	
	
	typedef itk::Image<PixelType, VImageDimension> ImageType;
	typedef itk::Image< itk::Vector<float, VImageDimension> ,VImageDimension > VectorImageType;
	typedef itk::StandardImageRepresenter<typename VectorImageType::PixelType, VImageDimension> RepresenterType;
	typedef itk::StatisticalModel<VectorImageType> StatisticalModelType;
	typedef itk::MeanSquaresImageToImageMetric<ImageType, ImageType> MeanSquaresMetricType;
	typedef itk::NormalizedCorrelationImageToImageMetric<ImageType, ImageType> NormalizedCorrelationMetricType;
	
	// build deformation model
	typename StatisticalModelType::Pointer model = buildLowRankGPModel<RepresenterType, VectorImageType, StatisticalModelType>(referenceFilename.c_str(), gaussianKernelSigma, gaussianKernelScale, numberOfBasisFunctions);
	if(referenceLandmarkFilename.size()>0 && targetLandmarkFilename.size()>0){
		model = constrainModel< VectorImageType, StatisticalModelType, VImageDimension>(model, referenceLandmarkFilename, targetLandmarkFilename, landmarkUncertainty);
	}

	// image to image registration with this model
	typename ImageType::Pointer registeredImage;
	if(similarityMetric=="MeanSquares"){
		registeredImage =  modelBasedImageToImageRegistration<ImageType, VectorImageType, StatisticalModelType, MeanSquaresMetricType, VImageDimension>(referenceFilename, targetFilename, model, outputDfFilename, numberOfIterations);
	}
	if(similarityMetric=="NormalizedCorrelation"){
		registeredImage =  modelBasedImageToImageRegistration<ImageType, VectorImageType, StatisticalModelType, NormalizedCorrelationMetricType, VImageDimension>(referenceFilename, targetFilename, model, outputDfFilename, numberOfIterations);
	}

	// write registered image
	if(outputFilename.size()>0){
		typename itk::ImageFileWriter<ImageType>::Pointer writer = itk::ImageFileWriter<ImageType>::New();
		writer->SetFileName(outputFilename);
		writer->SetInput(registeredImage);
		writer->Update();
	}
}


/*
 * Main routine:
 *  1.	parsing parameters (replace this with our favorite options parser)
 *  2.	run registration
 */
int main(int argc, char* argv[]) {

	std::string referenceFilename("");
	std::string targetFilename("");
	std::string referenceLandmarkFilename("");
	std::string targetLandmarkFilename("");
	std::string similarityMetric("");
	std::string outputFilename("");
	std::string outputDfFilename("");
	
	double gaussianKernelSigma = 70;
	double gaussianKernelScale = 100;
	double landmarkUncertainty = 0.1;
	
	unsigned numberOfBasisFunctions = 100;
	unsigned numberOfIterations = 100;
	
	
	// parse command line parameters
	if (argc != 10 && argc != 13) {
		std::cout << "***********************************************************" << std::endl;
		std::cout << "usage\t" << argv[0] << std::endl;
									std::cout << "referenceFilename:\t\t Filename of reference image." << std::endl;
									std::cout << "targetFilename:\t\t\t Filename of target image." << std::endl;
									std::cout << "outputFilename:\t\t\t Filename of the resulting registered image." << std::endl;
									std::cout << "outputDfFilename:\t\t Filename of the resulting deformation field." << std::endl;
									std::cout << "similarityMetric:\t\t Similarity metric: MeanSquares and NormalizedCorrelation are supported." << std::endl;
									std::cout << "gaussianKernelSigma:\t\t Sigma of the Gaussian kernel. (e.g. 70)" << std::endl;
									std::cout << "gaussianKernelScale:\t\t Scale of the Gaussian kernel. (e.g. 100)" << std::endl;
									std::cout << "numBasisFunctions:\t\t Number of basis functions to approximate. (e.g. 100)" << std::endl;
									std::cout << "numIterations:\t\t\t Number of iterations to perform in the optimization. (e.g. 100)" << std::endl << std::endl;

		std::cout << "or (including landmarks)\t" << argv[0] << std::endl;
									std::cout << "referenceFilename:\t\t Filename of reference image." << std::endl;
									std::cout << "referenceLandmarkFilename:\t Filename of reference landmark file." << std::endl;
									std::cout << "targetFilename:\t\t\t Filename of target image." << std::endl;
									std::cout << "targetLandmarkFilename:\t\t Filename of target landmark file." << std::endl;
									std::cout << "outputFilename:\t\t\t Filename of the resulting registered image." << std::endl;
									std::cout << "outputDfFilename:\t\t Filename of the resulting deformation field." << std::endl;
									std::cout << "similarityMetric:\t\t Similarity metric: MeanSquares and NormalizedCorrelation are supported." << std::endl;
									std::cout << "gaussianKernelSigma:\t\t Sigma of the Gaussian kernel. (e.g. 70)" << std::endl;
									std::cout << "gaussianKernelScale:\t\t Scale of the Gaussian kernel. (e.g. 100)" << std::endl;
									std::cout << "landmarkUncertainty:\t\t Uncertainty of the landmarks. (e.g. 0.1)" << std::endl;
									std::cout << "numBasisFunctions:\t\t Number of basis functions to approximate. (e.g. 100)" << std::endl;
									std::cout << "numIterations:\t\t\t Number of iterations to perform in the optimization. (e.g. 100)" << std::endl;							
		exit(-1);
	}

	if(argc == 10){
		referenceFilename = argv[1];
		targetFilename = argv[2];
		outputFilename = argv[3];
		outputDfFilename = argv[4];
		similarityMetric = argv[5];
		
		std::stringstream ss;
		ss << argv[6];
		ss >> gaussianKernelSigma;
		ss.str("");
		ss.clear();
		ss << argv[7];
		ss >> gaussianKernelScale;
		ss.str("");
		ss.clear();
		ss << argv[8];
		ss >> numberOfBasisFunctions;
		ss.str("");
		ss.clear();
		ss << argv[9];
		ss >> numberOfIterations;
	}
	if(argc == 13){
		referenceFilename = argv[1];
		referenceLandmarkFilename = argv[2];
		targetFilename = argv[3];
		targetLandmarkFilename = argv[4];
		outputFilename = argv[5];
		outputDfFilename = argv[6];
		similarityMetric = argv[7];
		
		std::stringstream ss;
		ss << argv[8];
		ss >> gaussianKernelSigma;
		ss.str("");
		ss.clear();
		ss << argv[9];
		ss >> gaussianKernelScale;
		ss.str("");
		ss.clear();
		ss << argv[10];
		ss >> landmarkUncertainty;
		ss.str("");
		ss.clear();
		ss << argv[11];
		ss >> numberOfBasisFunctions;
		ss.str("");
		ss.clear();
		ss << argv[12];
		ss >> numberOfIterations;
	}
	
	
	
	// derive number of space dimensions
	typedef itk::ImageIOBase::IOComponentType ScalarPixelType;
	itk::ImageIOBase::Pointer imageIO = itk::ImageIOFactory::CreateImageIO(referenceFilename.c_str(), itk::ImageIOFactory::ReadMode);

	imageIO->SetFileName(referenceFilename);
	imageIO->ReadImageInformation();
	const unsigned numDimensions =  imageIO->GetNumberOfDimensions();

	
	// print out parameters
	std::cout << "************************************************" << std::endl;
	std::cout << "Low-rank Gaussian process image registration:" << std::endl;
	std::cout << " - space dimensions\t\t" << numDimensions << std::endl;
	std::cout << " - reference\t\t\t" << referenceFilename << std::endl;
	if(referenceLandmarkFilename.size()>0) std::cout << " - reference landmarks\t\t" << referenceLandmarkFilename << std::endl;
	std::cout << " - target\t\t\t" << targetFilename << std::endl;
	if(targetLandmarkFilename.size()>0) std::cout << " - target landmarks\t\t" << targetLandmarkFilename << std::endl;
	std::cout << " - output\t\t\t" << outputFilename << std::endl;
	std::cout << " - output deformation field\t" << outputDfFilename << std::endl << std::endl;
	std::cout << " - similarity metric\t\t" << similarityMetric << std::endl;
	std::cout << " - Gaussian sigma\t\t" << gaussianKernelSigma << std::endl;
	std::cout << " - Gaussian scale\t\t" << gaussianKernelScale << std::endl;
	if(targetLandmarkFilename.size()>0 && referenceLandmarkFilename.size()>0) std::cout << " - Landmark uncertainty\t\t" << landmarkUncertainty << std::endl;
	std::cout << " - #basis functions\t\t" << numberOfBasisFunctions << std::endl;
	std::cout << " - #iterations\t\t\t" << numberOfIterations << std::endl << std::endl;
	
	
	if(!(similarityMetric=="NormalizedCorrelation" || similarityMetric=="MeanSquares")){
		std::cout << "Error: only MeanSquares or NormalizedCorrelation supported as metric." << std::endl;
		return -1;
	}
	
	if(landmarkUncertainty == 0){
		std::cout << "Warning: landmark uncertainty sould be greater than zero." << std::endl;
	}
	if(landmarkUncertainty < 0){
		std::cout << "Error: landmark uncertainty has to be positive." << std::endl;
		return -1;
	}
	
	if (numDimensions==2){ // run the image to image registration in 2D
		runImageToImageRegistration<float, 2>(referenceFilename, 
												referenceLandmarkFilename, 
												targetFilename, 
												targetLandmarkFilename, 
												gaussianKernelSigma, 
												gaussianKernelScale, 
												landmarkUncertainty, 
												similarityMetric, 
												outputFilename, 
												outputDfFilename,
												numberOfBasisFunctions,
												numberOfIterations);
	}
	else if (numDimensions==3){ // run the image to image registration in 2D
		runImageToImageRegistration<float, 3>(referenceFilename, 
												referenceLandmarkFilename, 
												targetFilename, 
												targetLandmarkFilename, 
												gaussianKernelSigma, 
												gaussianKernelScale, 
												landmarkUncertainty, 
												similarityMetric, 
												outputFilename, 
												outputDfFilename,
												numberOfBasisFunctions,
												numberOfIterations);
	}
	else{
	  assert(0);
	}

	std::cout << "Low-rank Gaussian process image to image registration has successfully finished." << std::endl;
}
<|MERGE_RESOLUTION|>--- conflicted
+++ resolved
@@ -131,13 +131,13 @@
 	typedef itk::LowRankGPModelBuilder<TImage> ModelBuilderType;
     typedef std::vector<std::string> StringVectorType;
 	typedef itk::ImageFileReader<TImage> ImageFileReaderType;
-<<<<<<< HEAD
+	typedef typename TImage::PointType PointType;
+
+
     typename TRepresenter::Pointer representer = TRepresenter::New();
-=======
-	typedef typename TImage::PointType PointType;
 
 	std::cout << "Building low-rank Gaussian process deformation model... " << std::flush;
->>>>>>> 65dd8b5a
+
 
     // we take an arbitrary dataset as the reference, as they have all the same resolution anyway
 	typename ImageFileReaderType::Pointer referenceReader = ImageFileReaderType::New();
@@ -146,17 +146,10 @@
 
     representer->SetReference(referenceReader->GetOutput());
 
-<<<<<<< HEAD
-	const statismo::GaussianKernel<TImage> gk = statismo::GaussianKernel<TImage>(representer, gaussianKernelSigma); // a Gaussian kernel with sigma=gaussianKernelSigma
-	// make the kernel matrix valued and scale it by a factor of 100
-	const statismo::MatrixValuedKernel<TImage>& mvGk = statismo::UncorrelatedMatrixValuedKernel<TImage>(&gk, representer->GetDimensions());
-	const statismo::MatrixValuedKernel<TImage>& scaledGk = statismo::ScaledKernel<TImage>(&mvGk, gaussianKernelScale); // apply Gaussian scale parameter
-=======
 	const GaussianKernel<PointType> gk = GaussianKernel<PointType>(gaussianKernelSigma); // a Gaussian kernel with sigma=gaussianKernelSigma
 	// make the kernel matrix valued and scale it by a factor of 100
 	const statismo::MatrixValuedKernel<PointType>& mvGk = statismo::UncorrelatedMatrixValuedKernel<PointType>(&gk, representer->GetDimensions());
 	const statismo::MatrixValuedKernel<PointType>& scaledGk = statismo::ScaledKernel<PointType>(&mvGk, gaussianKernelScale); // apply Gaussian scale parameter
->>>>>>> 65dd8b5a
 
     typename ModelBuilderType::Pointer gpModelBuilder = ModelBuilderType::New();
     gpModelBuilder->SetRepresenter(representer);
