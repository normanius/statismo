#ifndef __LOW_RANK_GP_MODEL_BUILDER_H
#define __LOW_RANK_GP_MODEL_BUILDER_H


#include "Representer.h"
#include "statismo/Config.h"
#include "statismo/ModelInfo.h"
#include "statismo/ModelBuilder.h"
#include "statismo/DataManager.h"
#include "statismo/StatisticalModel.h"
#include "statismo/CommonTypes.h"
#include "statismo/Kernels.h"
#include <vector>
#include <cmath>
#include <memory>
#include "RandSVD.h"


#ifdef HAS_CXX11_ASYNC
#include <future>
#endif

namespace statismo {


/*
 * This class holds the result of the eigenfunction computation for
 * the points with index entries (lowerInd to upperInd)
 */
struct ResEigenfunctionPointComputations {

	// needs an explicit default constructor, as otherwise the visual Studio compiler complains
	ResEigenfunctionPointComputations() : lowerInd(0), upperInd(0) {
	}

	ResEigenfunctionPointComputations(unsigned _lowerInd, unsigned _upperInd,
			const MatrixType& _resMat) :
			lowerInd(_lowerInd), upperInd(_upperInd), resMatrix(_resMat) {
	}

	unsigned lowerInd;
	unsigned upperInd;
	MatrixType resMatrix;
};


/**
 * A model builder for building statistical models that are specified by an arbitrary Gaussian Process.
 * For details on the theoretical basis for this type of model builder, see the paper
 *
 * A unified approach to shape model fitting and non-rigid registration
 * Marcel Lüthi, Christoph Jud and Thomas Vetter
 * IN: Proceedings of the 4th International Workshop on Machine Learning in Medical Imaging,
 * LNCS 8184, pp.66-73 Nagoya, Japan, September 2013
 *
 */

template<typename T>
class LowRankGPModelBuilder: public ModelBuilder<T> {

public:

	typedef Representer<T> RepresenterType;
	typedef ModelBuilder<T> Superclass;


	typedef typename Superclass::StatisticalModelType StatisticalModelType;

	typedef statismo::Domain<typename RepresenterType::PointType> DomainType;
	typedef typename DomainType::DomainPointsListType DomainPointsListType;


	typedef MatrixValuedKernel<T> MatrixValuedKernelType;
	typedef typename RepresenterType::PointType PointType;

	/**
	 * Factory method to create a new ModelBuilder
	 */
	static LowRankGPModelBuilder* Create(const RepresenterType* representer) {
		return new LowRankGPModelBuilder(representer);
	}

	/**
	 * Destroy the object.
	 * The same effect can be achieved by deleting the object in the usual
	 * way using the c++ delete keyword.
	 */
	void Delete() {
		delete this;
	}

	/**
	 * The desctructor
	 */
	virtual ~LowRankGPModelBuilder() {
	}


	/*
	 * Build a new model using a zero-mean Gaussian process with given  kernel.
	 * \param kernel: A kernel (or covariance) function
	 * \param numComponents The number of components used for the low rank approximation.
	 * \param numPointsForNystrom  The number of points used for the Nystrom approximation
	 *
	 * \return a new statistical model representing the given Gaussian process
	 */
	StatisticalModelType* BuildNewZeroMeanModel(
			const MatrixValuedKernelType& kernel, unsigned numComponents,
			unsigned numPointsForNystrom = 500) const {

		VectorType zeroVec = VectorType::Zero(
				m_representer->GetDomain().GetNumberOfPoints()
						* m_representer->GetDimensions());
		typename RepresenterType::DatasetConstPointerType zeroMean =
				m_representer->SampleVectorToSample(zeroVec);
		return BuildNewModel(zeroMean, kernel, numComponents,
				numPointsForNystrom);
	}

	/**
	 * Build a new model using a Gaussian process with given mean and kernel.
	 * \param mean: A dataset that represents the mean (shape or deformation)
	 * \param kernel: A kernel (or covariance) function
	 * \param numComponents The number of components used for the low rank approximation.
	 * \param numPointsForNystrom  The number of points used for the Nystrom approximation
	 *
	 * \return a new statistical model representing the given Gaussian process
	 */
	StatisticalModelType* BuildNewModel(
			typename RepresenterType::DatasetConstPointerType mean,
			const MatrixValuedKernelType& kernel, unsigned numComponents,
			unsigned numPointsForNystrom = 500) const {

		DomainType domain = m_representer->GetDomain();
		unsigned n = domain.GetNumberOfPoints();

		// convert all the points in the domain to a vector representation
		std::vector<PointType> domainPoints;
		std::vector<PointType> shuffledDomainPoints;

		for (typename DomainPointsListType::const_iterator it =
				domain.GetDomainPoints().begin();
				it != domain.GetDomainPoints().end(); ++it) {
			domainPoints.push_back(*it);
			shuffledDomainPoints.push_back(*it);
		}
		assert(domainPoints.size() == n);

		std::random_shuffle ( shuffledDomainPoints.begin(), shuffledDomainPoints.end() );


		// select a subset of the points for computing the nystrom approximation.
		std::vector<PointType> xs;
		for (unsigned i = 0; i < numPointsForNystrom; i++) {
			xs.push_back(shuffledDomainPoints[i]);
		}

		shuffledDomainPoints.clear();

		int m = xs.size();

		// compute a eigenvalue decomposition of the kernel matrix, evaluated at the points used for the
		// nystrom approximation
		unsigned kernelDim = kernel.GetDimension();
		MatrixType U; // will hold the eigenvectors (principal components)
		VectorType D; // will hold the eigenvalues (variance)
		computeKernelMatrixDecomposition(&kernel, xs, numComponents, U, D);
		MatrixType pcaBasis = MatrixType::Zero(n * kernelDim, numComponents);

		// we precompute the value of the eigenfunction for each domain point
		// and store it later in the pcaBasis matrix. In this way we obtain
		// a standard statismo model.
		// To save time, we parallelize over the rows
<<<<<<< HEAD

#ifdef HAS_CXX11_ASYNC
		std::vector < std::future<ResEigenfunctionPointComputations> > resvec;
#else
		std::vector<ResEigenfunctionPointComputations> resvec;
#endif
=======
		std::vector < std::future<ResEigenfunctionPointComputations>* > resvec;
>>>>>>> 5146e06b
		// precompute the part of the nystrom approximation, which is independent of the domain point
		MatrixType M = sqrt(m / float(n))
				* (U.leftCols(numComponents)
						* D.topRows(numComponents).asDiagonal().inverse());

		// we split it in 1000 chunks, which should be more than most machines have cores. so we keep all cores busy
		unsigned numChunks = 1000;
		for (unsigned i = 0; i <= numChunks; i++) {

			unsigned int chunkSize = ceil(
					domainPoints.size() / float(numChunks));
			unsigned int lowerInd = i * chunkSize;
			unsigned int upperInd = std::min(
					static_cast<unsigned>(domainPoints.size()),
					(i + 1) * chunkSize);
			if (lowerInd >= upperInd)
				break;
<<<<<<< HEAD

#ifdef HAS_CXX11_ASYNC
			resvec.push_back(
					std::async(std::launch::async,
							&LowRankGPModelBuilder<TRepresenter>::computeEigenfunctionsForPoints,
							this, &kernel, numComponents, n, xs, domainPoints, M,
							lowerInd, upperInd));
#else
			resvec.push_back(LowRankGPModelBuilder<T>::computeEigenfunctionsForPoints(
							&kernel, numComponents, n, xs, domainPoints,
							M, lowerInd, upperInd));
=======
			resvec.push_back(new std::future<ResEigenfunctionPointComputations>(
							std::async(std::launch::async,
							&LowRankGPModelBuilder<T>::computeEigenfunctionsForPoints,
							this, &kernel, numComponents, n, xs, domainPoints, M,
							lowerInd, upperInd)));
>>>>>>> 5146e06b

#endif
		}

		// collect the result
		for (unsigned i = 0; i < resvec.size(); i++) {
<<<<<<< HEAD
#ifdef HAS_CXX11_ASYNC
			ResEigenfunctionPointComputations res = resvec[i].get();
#else
			ResEigenfunctionPointComputations res = resvec[i];
#endif

=======
			ResEigenfunctionPointComputations res = resvec[i]->get();
>>>>>>> 5146e06b
			pcaBasis.block(res.lowerInd * kernelDim, 0,
					(res.upperInd - res.lowerInd) * kernelDim, pcaBasis.cols()) =
					res.resMatrix;
			delete resvec[i];
		}

		MatrixType pcaVariance = n / float(m) * D.topRows(numComponents);

		RowVectorType mu = m_representer->SampleToSampleVector(mean);

		StatisticalModelType* model = StatisticalModelType::Create(
				m_representer, 0, mu, pcaBasis, pcaVariance, 0);

		// the model builder does not use any data. Hence the scores and the datainfo is emtpy
		MatrixType scores; // no scores
		typename BuilderInfo::DataInfoList dataInfo;


		typename BuilderInfo::ParameterInfoList bi;
		bi.push_back(BuilderInfo::KeyValuePair("NoiseVariance ",		Utils::toString(0)));
		bi.push_back(BuilderInfo::KeyValuePair("KernelInfo", kernel.GetKernelInfo()));

		// finally add meta data to the model info
		BuilderInfo builderInfo("LowRankGPModelBuilder", dataInfo, bi);

		ModelInfo::BuilderInfoList biList;
		biList.push_back(builderInfo);

		ModelInfo info(scores, biList);
		model->SetModelInfo(info);

		return model;
	}


private:



	/*
	 * Compute the eigenfunction value at the poitns with index lowerInd - upperInd.
	 * Return a result object with the given values.
	 * This method is used to be able to parallelize the computations.
	 */
	ResEigenfunctionPointComputations computeEigenfunctionsForPoints(
			const MatrixValuedKernelType* kernel, unsigned numEigenfunctions,
			unsigned numDomainPoints, const std::vector<PointType>& xs,
			const std::vector<PointType> & domainPts, const MatrixType& M,
			unsigned lowerInd, unsigned upperInd) const {

		unsigned m = xs.size();

		unsigned kernelDim = kernel->GetDimension();

		assert(upperInd <= domainPts.size());

		// holds the results of the computation
		MatrixType resMat = MatrixType::Zero((upperInd - lowerInd) * kernelDim,
				numEigenfunctions);

		// compute the nystrom extension for each point i in domainPts, for which
		// i is in the right range
		for (unsigned i = lowerInd; i < upperInd; i++) {

			// for every domain point x in the list, we compute the kernel vector
			// kx = (k(x, x1), ... k(x, xm))
			// since the kernel is matrix valued, kx is actually a matrix
			MatrixType kxi = MatrixType::Zero(kernelDim, m * kernelDim);

			for (unsigned j = 0; j < m; j++) {
				kxi.block(0, j * kernelDim, kernelDim, kernelDim) = (*kernel)(
						domainPts[i], xs[j]);
			}

			for (unsigned j = 0; j < numEigenfunctions; j++) {
				MatrixType x = (kxi * M.col(j));
				resMat.block((i - lowerInd) * kernelDim, j, kernelDim, 1) = x;
			}

		}

		return ResEigenfunctionPointComputations(lowerInd, upperInd, resMat);
	}




	/**
	 * Compute the kernel matrix for all points given in xs and
	 * return a matrix U with the first numComponents eigenvectors and a vector D with
	 * the corresponding eigenvalues of this kernel matrix
	 */
	void computeKernelMatrixDecomposition(const MatrixValuedKernelType* kernel,
			const std::vector<PointType>& xs, unsigned numComponents,
			MatrixType& U, VectorType& D) const {
		unsigned kernelDim = kernel->GetDimension();

		double n = xs.size();
		MatrixTypeDoublePrecision K = MatrixTypeDoublePrecision::Zero(
				n * kernelDim, n * kernelDim);
		for (unsigned i = 0; i < n; ++i) {
			for (unsigned j = i; j < n; ++j) {
				MatrixType v = (*kernel)(xs[i], xs[j]);
				for (unsigned d1 = 0; d1 < kernelDim; d1++) {
					for (unsigned d2 = 0; d2 < kernelDim; d2++) {
						K(i * kernelDim + d1, j * kernelDim + d2) = v(d1, d2);
						K(j * kernelDim + d2, i * kernelDim + d1) = K(
								i * kernelDim + d1, j * kernelDim + d2);
					}
				}
			}
		}

		typedef RandSVD<double> SVDType;
		SVDType svd(K, numComponents * kernelDim);

		U = svd.matrixU().cast<ScalarType>();
		D = svd.singularValues().cast<ScalarType>();
	}

	/**
	 * constructor - only used internally
	 */
	LowRankGPModelBuilder(const RepresenterType* representer) :
			m_representer(representer) {
	}

	// purposely not implemented
	LowRankGPModelBuilder(const LowRankGPModelBuilder& orig);
	LowRankGPModelBuilder& operator=(const LowRankGPModelBuilder& rhs);

	const RepresenterType* m_representer;

};

} // namespace statismo

#endif // __LOW_RANK_GP_MODEL_BUILDER_H<|MERGE_RESOLUTION|>--- conflicted
+++ resolved
@@ -171,16 +171,12 @@
 		// and store it later in the pcaBasis matrix. In this way we obtain
 		// a standard statismo model.
 		// To save time, we parallelize over the rows
-<<<<<<< HEAD
 
 #ifdef HAS_CXX11_ASYNC
-		std::vector < std::future<ResEigenfunctionPointComputations> > resvec;
+		std::vector < std::future<ResEigenfunctionPointComputations>* > resvec;
 #else
-		std::vector<ResEigenfunctionPointComputations> resvec;
+		std::vector<ResEigenfunctionPointComputations*> resvec;
 #endif
-=======
-		std::vector < std::future<ResEigenfunctionPointComputations>* > resvec;
->>>>>>> 5146e06b
 		// precompute the part of the nystrom approximation, which is independent of the domain point
 		MatrixType M = sqrt(m / float(n))
 				* (U.leftCols(numComponents)
@@ -198,41 +194,28 @@
 					(i + 1) * chunkSize);
 			if (lowerInd >= upperInd)
 				break;
-<<<<<<< HEAD
+
 
 #ifdef HAS_CXX11_ASYNC
-			resvec.push_back(
+			resvec.push_back(new std::future<ResEigenfunctionPointComputations>(
 					std::async(std::launch::async,
-							&LowRankGPModelBuilder<TRepresenter>::computeEigenfunctionsForPoints,
-							this, &kernel, numComponents, n, xs, domainPoints, M,
-							lowerInd, upperInd));
-#else
-			resvec.push_back(LowRankGPModelBuilder<T>::computeEigenfunctionsForPoints(
-							&kernel, numComponents, n, xs, domainPoints,
-							M, lowerInd, upperInd));
-=======
-			resvec.push_back(new std::future<ResEigenfunctionPointComputations>(
-							std::async(std::launch::async,
 							&LowRankGPModelBuilder<T>::computeEigenfunctionsForPoints,
 							this, &kernel, numComponents, n, xs, domainPoints, M,
 							lowerInd, upperInd)));
->>>>>>> 5146e06b
-
+#else
+			resvec.push_back(new ResEigenfunctionPointComputations(LowRankGPModelBuilder<T>::computeEigenfunctionsForPoints(
+							&kernel, numComponents, n, xs, domainPoints,
+							M, lowerInd, upperInd)));
 #endif
 		}
 
 		// collect the result
 		for (unsigned i = 0; i < resvec.size(); i++) {
-<<<<<<< HEAD
 #ifdef HAS_CXX11_ASYNC
-			ResEigenfunctionPointComputations res = resvec[i].get();
+			ResEigenfunctionPointComputations res = resvec[i]->get();
 #else
-			ResEigenfunctionPointComputations res = resvec[i];
+			ResEigenfunctionPointComputations res = *(resvec[i]);
 #endif
-
-=======
-			ResEigenfunctionPointComputations res = resvec[i]->get();
->>>>>>> 5146e06b
 			pcaBasis.block(res.lowerInd * kernelDim, 0,
 					(res.upperInd - res.lowerInd) * kernelDim, pcaBasis.cols()) =
 					res.resMatrix;
