--- conflicted
+++ resolved
@@ -58,7 +58,6 @@
 ModelInfo::Save(const H5::CommonFG& publicFg) const {
 	using namespace H5;
 
-<<<<<<< HEAD
 	// get time and date
 	time_t rawtime;
 	struct tm * timeinfo;
@@ -69,11 +68,6 @@
 	 try {
 		 Group publicInfo = publicFg.createGroup("./modelinfo");
 		 HDF5Utils::writeString(publicInfo, "./build-time", std::asctime (timeinfo));
-=======
-
-	 try {
-		 Group publicInfo = publicFg.createGroup("./modelinfo");
->>>>>>> b4831eb3
 		 if (m_scores.rows() != 0 && m_scores.cols() != 0) {
 			 HDF5Utils::writeMatrix(publicInfo, "./scores", m_scores);
 		 }
